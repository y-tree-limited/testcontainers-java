package org.testcontainers.r2dbc;

import com.github.dockerjava.api.DockerClient;
import io.r2dbc.spi.Closeable;
import io.r2dbc.spi.Connection;
import io.r2dbc.spi.ConnectionFactories;
import io.r2dbc.spi.ConnectionFactory;
import io.r2dbc.spi.ConnectionFactoryMetadata;
import io.r2dbc.spi.ConnectionFactoryOptions;
import org.junit.Rule;
import org.junit.Test;
import org.mockito.Mockito;
import org.testcontainers.DockerClientFactory;
import org.testcontainers.containers.GenericContainer;
import org.testcontainers.r2dbc.Hidden.TestcontainersR2DBCConnectionFactoryProvider;
import org.testcontainers.utility.MockTestcontainersConfigurationRule;
import org.testcontainers.utility.TestcontainersConfiguration;
import reactor.core.publisher.Flux;
import reactor.core.publisher.Mono;

import java.util.Properties;
import java.util.UUID;

import static org.assertj.core.api.Assertions.assertThat;

public abstract class AbstractR2DBCDatabaseContainerTest<T extends GenericContainer<?>> {

    @Rule
    public final MockTestcontainersConfigurationRule configurationMock = new MockTestcontainersConfigurationRule();

    protected abstract ConnectionFactoryOptions getOptions(T container);

    protected abstract String createR2DBCUrl();

    protected String createTestQuery(int result) {
        return String.format("SELECT %d", result);
    }

    @Test
    public final void testGetOptions() {
        try (T container = createContainer()) {
            container.start();

            ConnectionFactory connectionFactory = ConnectionFactories.get(getOptions(container));
            runTestQuery(connectionFactory);
        }
    }

    @Test
    public final void testUrlSupport() {
        ConnectionFactory connectionFactory = ConnectionFactories.get(createR2DBCUrl());
        runTestQuery(connectionFactory);
    }

    @Test
<<<<<<< HEAD
    public void supportsAliases() throws Exception {
        String alias = UUID.randomUUID().toString();
        String testImage = "local/testcontainers/db_image";
        String tag = UUID.randomUUID().toString();

        Properties properties = new Properties(TestcontainersConfiguration.getInstance().getProperties());
        properties.put("db.alias." + alias + ".image", testImage);
        properties.put(
            "db.alias." + alias + ".r2dbcDriver",
            TestcontainersR2DBCConnectionFactoryProvider
                .removeProxying(ConnectionFactoryOptions.parse(createR2DBCUrl()))
                .getRequiredValue(ConnectionFactoryOptions.DRIVER)
        );

        Mockito.doReturn(properties).when(TestcontainersConfiguration.getInstance()).getProperties();

        String imageId = createContainer().getDockerImageName();
        DockerClient client = DockerClientFactory.instance().client();
        client.tagImageCmd(imageId, testImage, tag).exec();

        String image = testImage + ":" + tag;
        imageTagged(image);

        try (
            AutoCloseable cleanup = () -> {
                client.removeImageCmd(image).withForce(true).exec();
            }
        ) {
            ConnectionFactory connectionFactory = ConnectionFactories.get(
                ConnectionFactoryOptions.parse(createR2DBCUrl())
                    .mutate()
                    .option(ConnectionFactoryOptions.PROTOCOL, alias)
                    .option(R2DBCDatabaseContainerProvider.IMAGE_TAG_OPTION, tag)
                    .build()
            );
            runTestQuery(connectionFactory);
        }
    }

    protected void imageTagged(String image) {
=======
    public final void testGetMetadata() {
        ConnectionFactory connectionFactory = ConnectionFactories.get(createR2DBCUrl());
        ConnectionFactoryMetadata metadata = connectionFactory.getMetadata();
        assertThat(metadata).isNotNull();
>>>>>>> d604f3ec
    }

    protected abstract T createContainer();

    protected void runTestQuery(ConnectionFactory connectionFactory) {
        try {
            int expected = 42;
            Number result = Flux
                .usingWhen(
                    connectionFactory.create(),
                    connection -> connection.createStatement(createTestQuery(expected)).execute(),
                    Connection::close
                )
                .flatMap(it -> it.map((row, meta) -> (Number) row.get(0)))
                .blockFirst();

            assertThat(result)
                .isNotNull()
                .returns(expected, Number::intValue);
        } finally {
            if (connectionFactory instanceof Closeable) {
                Mono.from(((Closeable) connectionFactory).close()).block();
            }
        }
    }
}<|MERGE_RESOLUTION|>--- conflicted
+++ resolved
@@ -53,7 +53,6 @@
     }
 
     @Test
-<<<<<<< HEAD
     public void supportsAliases() throws Exception {
         String alias = UUID.randomUUID().toString();
         String testImage = "local/testcontainers/db_image";
@@ -94,12 +93,13 @@
     }
 
     protected void imageTagged(String image) {
-=======
+    }
+
+    @Test
     public final void testGetMetadata() {
         ConnectionFactory connectionFactory = ConnectionFactories.get(createR2DBCUrl());
         ConnectionFactoryMetadata metadata = connectionFactory.getMetadata();
         assertThat(metadata).isNotNull();
->>>>>>> d604f3ec
     }
 
     protected abstract T createContainer();
